[package]
name = "jsonrpsee-ws-server"
version = "0.1.0"
authors = ["Parity Technologies <admin@parity.io>", "Pierre Krieger <pierre.krieger1708@gmail.com>"]
description = "WebSocket server for JSON-RPC"
edition = "2018"
license = "MIT"

[dependencies]
<<<<<<< HEAD
async-std = { version = "1", features = ["attributes"] }
=======
anyhow = "1.0.34"
async-std = { version = "1.8.0", features = ["attributes"] }
beef = "0.5"
>>>>>>> 5db1da00
bs58 = "0.4"
fnv = "1"
futures = "^0.3.13"
jsonrpsee-types = { path = "../types", version = "0.1" }
log = "0.4"
parking_lot = "0.11"
rand = "0.8"
rustc-hash = "1.1.0"
serde = { version = "1", default-features = false, features = ["derive"] }
serde_json = { version = "1", features = ["raw_value"] }
soketto = "0.4"
tokio = { version = "1", features = ["net", "rt-multi-thread", "macros"] }
tokio-stream = { version = "0.1.1", features = ["net"] }
tokio-util = { version = "0.6", features = ["compat"] }
thiserror = "1"

[dev-dependencies]
jsonrpsee-test-utils = { path = "../test-utils" }
jsonrpsee-client = { path = "../client" }
tokio = { version = "1", features = ["full"] }<|MERGE_RESOLUTION|>--- conflicted
+++ resolved
@@ -7,13 +7,9 @@
 license = "MIT"
 
 [dependencies]
-<<<<<<< HEAD
-async-std = { version = "1", features = ["attributes"] }
-=======
 anyhow = "1.0.34"
 async-std = { version = "1.8.0", features = ["attributes"] }
 beef = "0.5"
->>>>>>> 5db1da00
 bs58 = "0.4"
 fnv = "1"
 futures = "^0.3.13"
